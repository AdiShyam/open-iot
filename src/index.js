--- conflicted
+++ resolved
@@ -16,12 +16,9 @@
 const scopes = require('./scopes')
 const settings = require('./settings')
 const publish = require('./publish')
-<<<<<<< HEAD
-const plugins = require('./plugins')
-=======
 const modules = require('./modules')
 const integrations = require('./integrations')
->>>>>>> 0d90668a
+const plugins = require('./plugins')
 const MessageHandler = require('./message-handler')
 const { AwsIotBridge } = require('./bridge')
 
@@ -78,12 +75,9 @@
 app.use('/api/scopes', scopes)
 settings(app)
 app.use('/api/publish', publish)
-<<<<<<< HEAD
-plugins(app)
-=======
 modules(app)
 integrations(app)
->>>>>>> 0d90668a
+plugins(app)
 
 // catch 404 and forward it to error handler
 app.use((req, res, next) => {
