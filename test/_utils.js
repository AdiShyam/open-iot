const nconf = require('nconf')
const Promise = require('bluebird')
const express = require('express')
const cookieParser = require('cookie-parser')
const bodyParser = require('body-parser')
const mongoose = require('mongoose')

<<<<<<< HEAD
const {
    User,
    Application,
    Gateway,
    Device,
    Token,
    Rule,
    Setting,
    Module,
    Integration,
    PipelineStep
} = require('../src/models')
=======
const { User, Application, Gateway, Device, Token, Rule, Setting, Module, Integration, PipelineStep, Plugin, } = require('../src/models')
>>>>>>> e254a7d7
const { logger } = require('../src/lib')

function cleanDb() {
    return Promise.all([
        User.remove({}),
        Application.remove({}),
        Gateway.remove({}),
        Device.remove({}),
        Token.remove({}),
        Rule.remove({}),
        Setting.remove({}),
        Module.remove({}),
        Integration.remove({}),
        PipelineStep.remove({}),
        Plugin.remove({})
    ])
}

/**
 * Create new express app, as close to the
 * real one as possible.
 */
function expressApp(routes) {
    const app = express()

    app.use(bodyParser.json())
    app.use(bodyParser.raw({ type: 'application/zip' }))
    app.use(bodyParser.urlencoded({ extended: false }))
    app.use(cookieParser())

    // bind routes
    routes.forEach(r => r(app))

    return app
}

/**
 * Generate new ObjectId
 */
function objectId() {
    return mongoose.Types.ObjectId()
}

/**
 * Return true if the argument is an ObjectId
 */
function isObjectId(objId) {
    mongoose.Types.ObjectId.isValid(objId)
}

module.exports = {
    cleanDb,
    expressApp,
    logger,
    objectId,
    isObjectId,
}<|MERGE_RESOLUTION|>--- conflicted
+++ resolved
@@ -5,22 +5,7 @@
 const bodyParser = require('body-parser')
 const mongoose = require('mongoose')
 
-<<<<<<< HEAD
-const {
-    User,
-    Application,
-    Gateway,
-    Device,
-    Token,
-    Rule,
-    Setting,
-    Module,
-    Integration,
-    PipelineStep
-} = require('../src/models')
-=======
 const { User, Application, Gateway, Device, Token, Rule, Setting, Module, Integration, PipelineStep, Plugin, } = require('../src/models')
->>>>>>> e254a7d7
 const { logger } = require('../src/lib')
 
 function cleanDb() {
