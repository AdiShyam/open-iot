--- conflicted
+++ resolved
@@ -6,11 +6,7 @@
 const hat = require('hat')
 const mongoose = require('mongoose')
 
-<<<<<<< HEAD
-const { User, Application, Gateway, Device, Token, Rule, Setting, Plugin } = require('../src/models')
-=======
-const { User, Application, Gateway, Device, Token, Rule, Setting, Module, Integration, PipelineStep } = require('../src/models')
->>>>>>> 0d90668a
+const { User, Application, Gateway, Device, Token, Rule, Setting, Module, Integration, PipelineStep, Plugin, } = require('../src/models')
 const { logger } = require('../src/lib')
 
 function cleanDb() {
@@ -22,13 +18,10 @@
         Token.remove({}),
         Rule.remove({}),
         Setting.remove({}),
-<<<<<<< HEAD
-        Plugin.remove({})
-=======
         Module.remove({}),
         Integration.remove({}),
-        PipelineStep.remove({})
->>>>>>> 0d90668a
+        PipelineStep.remove({}),
+        Plugin.remove({})
     ])
 }
 
